--- conflicted
+++ resolved
@@ -22,11 +22,7 @@
     "require-dev": {
         "zendframework/zend-serializer": "^2.6",
         "zendframework/zend-session": "^2.6.2",
-<<<<<<< HEAD
         "cache/integration-tests": "^0.10.0",
-        "fabpot/php-cs-fixer": "1.7.*",
-=======
->>>>>>> b622ec4e
         "phpunit/phpunit": "^4.8",
         "phpbench/phpbench": "^0.10.0",
         "zendframework/zend-coding-standard": "~1.0.0"
