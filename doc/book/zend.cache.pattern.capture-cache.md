# Zend\\Cache\\Pattern\\CaptureCache

## Overview

The `CaptureCache` pattern is useful to auto-generate static resources in base of a HTTP request.
The Webserver needs to be configured to run a PHP script generating the requested resource so
further requests for the same resource can be shipped without calling PHP again.

It comes with basic logic to manage generated resources.

## Quick Start

Simplest usage as Apache-404 handler

<<<<<<< HEAD
```apacheconf
=======
```php
>>>>>>> ab394285
# .htdocs
ErrorDocument 404 /index.php
```

```php
// index.php
use Zend\Cache\PatternFactory;
$capture = Zend\Cache\PatternFactory::factory('capture', array(
    'public_dir' => __DIR__,
));

// Start capturing all output excl. headers and write to public directory
$capture->start();

// Don't forget to change HTTP response code
header('Status: 200', true, 200);

// do stuff to dynamically generate output
```

## Configuration Options

<table>
<colgroup>
<col width="14%" />
<col width="18%" />
<col width="18%" />
<col width="48%" />
</colgroup>
<thead>
<tr class="header">
<th align="left">Option</th>
<th align="left">Data Type</th>
<th align="left">Default Value</th>
<th align="left">Description</th>
</tr>
</thead>
<tbody>
<tr class="odd">
<td align="left">public_dir</td>
<td align="left"><code>string</code></td>
<td align="left">&lt;none&gt;</td>
<td align="left">Location of public directory to write output to</td>
</tr>
<tr class="even">
<td align="left">index_filename</td>
<td align="left"><code>string</code></td>
<td align="left">&quot;index.html&quot;</td>
<td align="left">The name of the first file if only a directory was requested</td>
</tr>
<tr class="odd">
<td align="left">file_locking</td>
<td align="left"><code>boolean</code></td>
<td align="left"><code>true</code></td>
<td align="left">Locking output files on writing</td>
</tr>
<tr class="even">
<td align="left">file_permission</td>
<td align="left"><code>integer</code> <code>boolean</code></td>
<td align="left">0600 (<code>false</code> on win)</td>
<td align="left">Set permissions of generated output files</td>
</tr>
<tr class="odd">
<td align="left">dir_permission</td>
<td align="left"><code>integer</code> <code>boolean</code></td>
<td align="left">0700 (<code>false</code> on win)</td>
<td align="left">Set permissions of generated output directories</td>
</tr>
<tr class="even">
<td align="left">umask</td>
<td align="left"><code>integer</code> <code>boolean</code></td>
<td align="left"><code>false</code></td>
<td align="left">Using umask on generating output files / directories</td>
</tr>
</tbody>
</table>

## Available Methods

start(string|null $pageId = null)

> Start capturing output.
rtype  
void
set(string $content, string|null $pageId = null)

> Write content to page identity.
rtype  
void
get(string|null $pageId = null)

> Get content of an already cached page.
rtype  
string|false
has(string|null $pageId = null)

> Check if a page has been created.
rtype  
boolean
remove(string|null $pageId = null)

> Remove a page.
rtype  
boolean
clearByGlob(string $pattern = '\*\*')

> Clear pages matching glob pattern.
rtype  
void
setOptions(Zend\\Cache\\Pattern\\PatternOptions $options)

> Set pattern options.
rtype  
Zend\\Cache\\Pattern\\CaptureCache
getOptions()

> Get all pattern options.
rtype  
Zend\\Cache\\Pattern\\PatternOptions
## Examples

**Scaling images in base of request**

<<<<<<< HEAD
```apacheconf
=======
```php
>>>>>>> ab394285
# .htdocs
ErrorDocument 404 /index.php
```

```php
// index.php
$captureCache = Zend\Cache\PatternFactory::factory('capture', array(
    'public_dir' => __DIR__,
));

// TODO
```<|MERGE_RESOLUTION|>--- conflicted
+++ resolved
@@ -12,11 +12,7 @@
 
 Simplest usage as Apache-404 handler
 
-<<<<<<< HEAD
 ```apacheconf
-=======
-```php
->>>>>>> ab394285
 # .htdocs
 ErrorDocument 404 /index.php
 ```
@@ -140,11 +136,7 @@
 
 **Scaling images in base of request**
 
-<<<<<<< HEAD
 ```apacheconf
-=======
-```php
->>>>>>> ab394285
 # .htdocs
 ErrorDocument 404 /index.php
 ```
