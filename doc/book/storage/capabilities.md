# Storage Capabilities

Storage capabilities describe how a storage adapter works, and which features it
supports.

To get capabilities of a storage adapter, you can use the method
`getCapabilities()`, but only the storage adapter and its plugins have
permissions to change them.

Because capabilities are mutable, you can subscribe to the "change" event to get
notifications; see the examples for details.

If you are writing your own plugin or adapter, you can also change capabilities
because you have access to the marker object and can create your own marker to
instantiate a new instance of `Zend\Cache\Storage\Capabilities`.

## Available Methods

```php
namespace Zend\Cache\Storage;

use ArrayObject;
use stdClass;
use Zend\Cache\Exception;
use Zend\EventManager\EventsCapableInterface;

class Capabilities
{
    /**
     * Constructor
     *
     * @param StorageInterface  $storage
     * @param stdClass          $marker
     * @param array             $capabilities
     * @param null|Capabilities $baseCapabilities
     */
    public function __construct(
        StorageInterface $storage,
        stdClass $marker,
        array $capabilities = [],
        Capabilities $baseCapabilities = null
    );

    /**
     * Get the storage adapter
     *
     * @return StorageInterface
     */
    public function getAdapter();

    /**
     * Get supported datatypes
     *
     * @return array
     */
    public function getSupportedDatatypes();

    /**
     * Set supported datatypes
     *
     * @param  stdClass $marker
     * @param  array $datatypes
     * @throws Exception\InvalidArgumentException
     * @return Capabilities Fluent interface
     */
    public function setSupportedDatatypes(stdClass $marker, array $datatypes);

    /**
     * Get supported metadata
     *
     * @return array
     */
    public function getSupportedMetadata();

    /**
     * Set supported metadata
     *
     * @param  stdClass $marker
     * @param  string[] $metadata
     * @throws Exception\InvalidArgumentException
     * @return Capabilities Fluent interface
     */
    public function setSupportedMetadata(stdClass $marker, array $metadata);

    /**
     * Get minimum supported time-to-live
     *
     * @return int 0 means items never expire
     */
    public function getMinTtl();

    /**
     * Set minimum supported time-to-live
     *
     * @param  stdClass $marker
     * @param  int $minTtl
     * @throws Exception\InvalidArgumentException
     * @return Capabilities Fluent interface
     */
    public function setMinTtl(stdClass $marker, $minTtl);

    /**
     * Get maximum supported time-to-live
     *
     * @return int 0 means infinite
     */
    public function getMaxTtl();

    /**
     * Set maximum supported time-to-live
     *
     * @param  stdClass $marker
     * @param  int $maxTtl
     * @throws Exception\InvalidArgumentException
     * @return Capabilities Fluent interface
     */
    public function setMaxTtl(stdClass $marker, $maxTtl);

    /**
     * Is the time-to-live handled static (on write)
     * or dynamic (on read)
     *
     * @return bool
     */
    public function getStaticTtl();

    /**
     * Set if the time-to-live handled static (on write) or dynamic (on read)
     *
     * @param  stdClass $marker
     * @param  bool $flag
     * @return Capabilities Fluent interface
     */
    public function setStaticTtl(stdClass $marker, $flag);

    /**
     * Get time-to-live precision
     *
     * @return float
     */
    public function getTtlPrecision();

    /**
     * Set time-to-live precision
     *
     * @param  stdClass $marker
     * @param  float $ttlPrecision
     * @throws Exception\InvalidArgumentException
     * @return Capabilities Fluent interface
     */
    public function setTtlPrecision(stdClass $marker, $ttlPrecision);

    /**
     * Get use request time
     *
     * @return bool
     */
    public function getUseRequestTime();

    /**
     * Set use request time
     *
     * @param  stdClass $marker
     * @param  bool $flag
     * @return Capabilities Fluent interface
     */
    public function setUseRequestTime(stdClass $marker, $flag);

    /**
     * Get if expired items are readable
     *
     * @return bool
     * @deprecated This capability has been deprecated and will be removed in the future.
     *             Please use getStaticTtl() instead
     */
    public function getExpiredRead();

    /**
     * Set if expired items are readable
     *
     * @param  stdClass $marker
     * @param  bool $flag
     * @return Capabilities Fluent interface
     * @deprecated This capability has been deprecated and will be removed in the future.
     *             Please use setStaticTtl() instead
     */
    public function setExpiredRead(stdClass $marker, $flag);

    /**
<<<<<<< HEAD
     * Get "lock-on-expire" support in seconds.
     *
     * @return int  0 = Expired items will never be retrieved
     *             >0 = Time in seconds an expired item could be retrieved
     *             -1 = Expired items could be retrieved forever
     */
    public function getLockOnExpire()
    {
        return $this->getCapability('lockOnExpire', 0);
    }

    /**
     * Set "lock-on-expire" support in seconds.
     *
     * @param  stdClass $marker
     * @param  int      $timeout
     * @return Capabilities Fluent interface
     */
    public function setLockOnExpire(stdClass $marker, $timeout)
    {
        return $this->setCapability($marker, 'lockOnExpire', (int) $timeout);
    }

    /**
     * Get maximum key lenth
=======
     * Get maximum key length
>>>>>>> e68a7977
     *
     * @return int -1 means unknown, 0 means infinite
     */
    public function getMaxKeyLength();

    /**
     * Set maximum key length
     *
     * @param  stdClass $marker
     * @param  int $maxKeyLength
     * @throws Exception\InvalidArgumentException
     * @return Capabilities Fluent interface
     */
    public function setMaxKeyLength(stdClass $marker, $maxKeyLength);

    /**
     * Get if namespace support is implemented as prefix
     *
     * @return bool
     */
    public function getNamespaceIsPrefix();

    /**
     * Set if namespace support is implemented as prefix
     *
     * @param  stdClass $marker
     * @param  bool $flag
     * @return Capabilities Fluent interface
     */
    public function setNamespaceIsPrefix(stdClass $marker, $flag);

    /**
     * Get namespace separator if namespace is implemented as prefix
     *
     * @return string
     */
    public function getNamespaceSeparator();

    /**
     * Set the namespace separator if namespace is implemented as prefix
     *
     * @param  stdClass $marker
     * @param  string $separator
     * @return Capabilities Fluent interface
     */
    public function setNamespaceSeparator(stdClass $marker, $separator);
}
```

## Examples

### Get storage capabilities and do specific stuff based on them

```php
use Zend\Cache\StorageFactory;

$cache = StorageFactory::adapterFactory('filesystem');
$supportedDatatypes = $cache->getCapabilities()->getSupportedDatatypes();

// now you can run specific stuff in base of supported feature
if ($supportedDatatypes['object']) {
    $cache->set($key, $object);
} else {
    $cache->set($key, serialize($object));
}
```

### Listen to the change event

```php
use Zend\Cache\StorageFactory;

$cache = StorageFactory::adapterFactory('filesystem', [
    'no_atime' => false,
]);

// Catching capability changes
$cache->getEventManager()->attach('capability', function($event) {
    echo count($event->getParams()) . ' capabilities changed';
});

// change option which changes capabilities
$cache->getOptions()->setNoATime(true);
```<|MERGE_RESOLUTION|>--- conflicted
+++ resolved
@@ -187,7 +187,6 @@
     public function setExpiredRead(stdClass $marker, $flag);
 
     /**
-<<<<<<< HEAD
      * Get "lock-on-expire" support in seconds.
      *
      * @return int  0 = Expired items will never be retrieved
@@ -212,10 +211,7 @@
     }
 
     /**
-     * Get maximum key lenth
-=======
      * Get maximum key length
->>>>>>> e68a7977
      *
      * @return int -1 means unknown, 0 means infinite
      */
