--- conflicted
+++ resolved
@@ -397,11 +397,7 @@
         }
 
         if ($memSize === null || $memUsed === null) {
-<<<<<<< HEAD
             Cache\Cache::throwException('Can\'t get filling percentage');
-=======
-            Zend_Cache::throwException('Can\'t get filling percentage');
->>>>>>> 485a5d72
         }
 
         return ((int) (100. * ($memUsed / $memSize)));
