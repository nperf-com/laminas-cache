--- conflicted
+++ resolved
@@ -438,7 +438,6 @@
     }
 
     /**
-<<<<<<< HEAD
      * Get "lock-on-expire" support in seconds.
      *
      * @return int 0  = Expired items will never be retrieved
@@ -463,10 +462,7 @@
     }
 
     /**
-     * Get maximum key lenth
-=======
      * Get maximum key length
->>>>>>> e68a7977
      *
      * @return int -1 means unknown, 0 means infinite
      */
